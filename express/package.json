{
  "name": "express",
  "version": "1.0.0",
  "main": "dist/app.js",
  "license": "MIT",
  "dependencies": {
    "@zilliz/milvus2-sdk-node": "^1.0.19",
    "chalk": "^4.1.2",
    "class-sanitizer": "^1.0.1",
    "class-transformer": "^0.4.0",
    "class-validator": "^0.13.1",
    "cors": "^2.8.5",
    "cross-env": "^7.0.3",
    "express": "^4.17.1",
    "glob": "^7.2.0",
    "helmet": "^4.6.0",
    "morgan": "^1.10.0",
    "node-cron": "^3.0.0",
    "rimraf": "^3.0.2",
    "socket.io": "^4.3.1",
    "swagger-jsdoc": "^6.1.0",
    "swagger-ui-express": "^4.1.6"
  },
  "jest": {
    "testEnvironment": "node",
    "testTimeout": 10000,
    "coveragePathIgnorePatterns": [
      "/node_modules/"
    ],
    "rootDir": "src",
    "testRegex": ".*\\.test\\.ts$",
    "collectCoverageFrom": [
      "**/*.service.{js,ts}"
    ],
    "transform": {
      "^.+\\.(t|j)s$": "ts-jest"
    },
    "coverageDirectory": "../coverage/"
  },
  "devDependencies": {
    "@types/swagger-jsdoc": "^6.0.1",
    "@types/chalk": "^2.2.0",
    "@types/cors": "^2.8.12",
    "@types/express": "^4.17.13",
    "@types/glob": "^7.2.0",
<<<<<<< HEAD
    "@types/jest": "^27.0.2",
    "@types/node": "^16.11.6",
    "@types/node-cron": "^3.0.0",
    "@types/supertest": "^2.0.11",
    "@types/ws": "^8.2.0",
    "jest": "^27.3.1",
    "supertest": "^6.1.6",
    "ts-jest": "^27.0.7",
=======
    "@types/morgan": "^1.9.3",
    "@types/node": "^16.11.6",
    "@types/node-cron": "^3.0.0",
    "@types/swagger-ui-express": "^4.1.3",
    "@types/ws": "^8.2.0",
    "nodemon": "^2.0.14",
>>>>>>> c8aa1a1e
    "ts-node": "^10.4.0",
    "tslint": "^6.1.3",
    "typescript": "^4.4.4"
  },
  "scripts": {
    "prebuild": "tslint -c tslint.json -p tsconfig.json --fix",
    "build": "yarn clean && tsc",
    "prestart": "rm -rf dist && yarn build",
    "start": "nodemon ./src/app",
    "start:plugin": "yarn build && cross-env PLUGIN_DEV=1 node dist/milvus-insight/express/src/app.js",
    "start:prod": "node dist/app.js",
    "test": "cross-env NODE_ENV=test jest --passWithNoTests",
    "test:watch": "jest --watch",
    "test:cov": "cross-env NODE_ENV=test jest --passWithNoTests --coverage",
    "test:report": "cross-env NODE_ENV=test jest --watchAll=false --coverage --coverageReporters='text-summary'",
    "clean": "rimraf dist"
  },
  "nodemonConfig": {
    "ignore": [
      "**/*.test.ts",
      "**/*.spec.ts",
      "build",
      ".git",
      "node_modules"
    ],
    "watch": [
      "src"
    ],
    "ext": "ts"
  }
}<|MERGE_RESOLUTION|>--- conflicted
+++ resolved
@@ -43,7 +43,6 @@
     "@types/cors": "^2.8.12",
     "@types/express": "^4.17.13",
     "@types/glob": "^7.2.0",
-<<<<<<< HEAD
     "@types/jest": "^27.0.2",
     "@types/node": "^16.11.6",
     "@types/node-cron": "^3.0.0",
@@ -52,14 +51,9 @@
     "jest": "^27.3.1",
     "supertest": "^6.1.6",
     "ts-jest": "^27.0.7",
-=======
     "@types/morgan": "^1.9.3",
-    "@types/node": "^16.11.6",
-    "@types/node-cron": "^3.0.0",
     "@types/swagger-ui-express": "^4.1.3",
-    "@types/ws": "^8.2.0",
     "nodemon": "^2.0.14",
->>>>>>> c8aa1a1e
     "ts-node": "^10.4.0",
     "tslint": "^6.1.3",
     "typescript": "^4.4.4"
