import { NextFunction, Request, Response, Router } from 'express';
import { dtoValidationMiddleware } from '../middlewares/validation';
import { PartitionsService } from './partitions.service';
import { milvusService } from '../milvus';

import {
  GetPartitionsInfoDto,
  ManagePartitionDto,
  LoadPartitionsDto,
} from './dto';

export class PartitionController {
  private router: Router;
  private partitionsService: PartitionsService;

  constructor() {
    this.partitionsService = new PartitionsService(milvusService);
    this.router = Router();
  }

  generateRoutes() {
<<<<<<< HEAD
    this.router.get(
      '/',
      dtoValidationMiddleware(GetPartitionsInfoDto),
      this.getPartitionsInfo.bind(this)
    );
=======
    this.router.get("/", this.getPatitionsInfo.bind(this));
>>>>>>> 9a33e054

    this.router.post(
      '/',
      dtoValidationMiddleware(ManagePartitionDto),
      this.managePartition.bind(this)
    );

<<<<<<< HEAD
    this.router.post(
      '/load',
=======
    this.router.put(
      "/load",
>>>>>>> 9a33e054
      dtoValidationMiddleware(LoadPartitionsDto),
      this.loadPartition.bind(this)
    );

<<<<<<< HEAD
    this.router.post(
      '/release',
=======
    this.router.put(
      "/release",
>>>>>>> 9a33e054
      dtoValidationMiddleware(LoadPartitionsDto),
      this.releasePartition.bind(this)
    );

    return this.router;
  }

  async getPartitionsInfo(req: Request, res: Response, next: NextFunction) {
    const collectionName = '' + req.query?.collection_name;
    try {
      const result = await this.partitionsService.getPartitionsInfo({
        collection_name: collectionName,
      });
      res.send(result);
    } catch (error) {
      next(error);
    }
  }

  async managePartition(req: Request, res: Response, next: NextFunction) {
    const { type, ...params } = req.body;
    try {
      const result =
        type.toLocaleLowerCase() === 'create'
          ? await this.partitionsService.createPartition(params)
          : await this.partitionsService.deletePartition(params);
      res.send(result);
    } catch (error) {
      next(error);
    }
  }

  async loadPartition(req: Request, res: Response, next: NextFunction) {
    const data = req.body;
    try {
      const result = await this.partitionsService.loadPartitions(data);
      res.send(result);
    } catch (error) {
      next(error);
    }
  }

  async releasePartition(req: Request, res: Response, next: NextFunction) {
    const data = req.body;
    try {
      const result = await this.partitionsService.releasePartitions(data);
      res.send(result);
    } catch (error) {
      next(error);
    }
  }
}<|MERGE_RESOLUTION|>--- conflicted
+++ resolved
@@ -19,15 +19,7 @@
   }
 
   generateRoutes() {
-<<<<<<< HEAD
-    this.router.get(
-      '/',
-      dtoValidationMiddleware(GetPartitionsInfoDto),
-      this.getPartitionsInfo.bind(this)
-    );
-=======
-    this.router.get("/", this.getPatitionsInfo.bind(this));
->>>>>>> 9a33e054
+    this.router.get('/', this.getPartitionsInfo.bind(this));
 
     this.router.post(
       '/',
@@ -35,24 +27,14 @@
       this.managePartition.bind(this)
     );
 
-<<<<<<< HEAD
-    this.router.post(
+    this.router.put(
       '/load',
-=======
-    this.router.put(
-      "/load",
->>>>>>> 9a33e054
       dtoValidationMiddleware(LoadPartitionsDto),
       this.loadPartition.bind(this)
     );
 
-<<<<<<< HEAD
-    this.router.post(
+    this.router.put(
       '/release',
-=======
-    this.router.put(
-      "/release",
->>>>>>> 9a33e054
       dtoValidationMiddleware(LoadPartitionsDto),
       this.releasePartition.bind(this)
     );
