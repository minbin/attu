import express from "express";
import cors from "cors";
import helmet from "helmet";
import * as http from "http";
import { Server, Socket } from "socket.io";
import { router as connectRouter } from "./milvus";
import { router as collectionsRouter } from "./collections";
import { router as partitionsRouter } from "./partitions";
import { router as schemaRouter } from "./schema";
import { router as cronsRouter } from "./crons";
import { pubSub } from "./events";
import {
<<<<<<< HEAD
  TransformResMiddlerware,
  LoggingMiddleware,
  ErrorMiddleware,
} from "./middlewares";
import { getDirectories, generateCfgs } from "./utils";
=======
  TransformResInterceptor,
  LoggingInterceptor,
  ErrorInterceptor,
} from "./interceptors";
import { getDirectories, getDirectoriesSync, generateCfgs } from "./utils";
>>>>>>> 1d6312fa
import * as path from "path";
import chalk from "chalk";
import { surveSwaggerSpecification } from "./swagger";
import swaggerUi from "swagger-ui-express";

const PLUGIN_DEV = process.env?.PLUGIN_DEV;
const SRC_PLUGIN_DIR = "src/plugins";
const DEV_PLUGIN_DIR = "../../src/*/server";

const app = express();
const PORT = 3000;
// initialize a simple http server
const server = http.createServer(app);
// initialize the WebSocket server instance
const io = new Server(server, {
  cors: {
    origin: "*",
    methods: ["GET", "POST"],
  },
});

// https://expressjs.com/en/resources/middleware/cors.html
app.use(cors());
// https://github.com/helmetjs/helmet
app.use(
  helmet({
    contentSecurityPolicy: false,
  })
);
app.use(express.json({ limit: "150MB" }));
// TransformResInterceptor
app.use(TransformResMiddlerware);
// LoggingInterceptor
app.use(LoggingMiddleware);

const router = express.Router();
const pluginsRouter = express.Router();

// Init WebSocket server event listener
io.on("connection", (socket: Socket) => {
  console.log("socket.io connected");
  socket.on("COLLECTION", (message: any) => {
    socket.emit("COLLECTION", { data: message });
  });
  pubSub.on("ws_pubsub", (msg) => {
    const { event, data } = msg;
    socket.emit(event, data);
  });
});

// Read plugin files and start express server
// Import all plguins under "src/plugins"
getDirectories(SRC_PLUGIN_DIR, async (dirErr: Error, dirRes: string[]) => {
  const cfgs: any[] = [];
  if (dirErr) {
    console.log("Reading plugin directory Error", dirErr);
  } else {
    generateCfgs(cfgs, dirRes);
  }
  // If under plugin dev mode, import all plugins under "../../src/*/server"
  if (PLUGIN_DEV) {
    getDirectoriesSync(
      DEV_PLUGIN_DIR,
      (devDirErr: Error, devDirRes: string[]) => {
        if (devDirErr) {
          console.log("Reading dev plugin directory Error", devDirErr);
        } else {
          generateCfgs(cfgs, devDirRes, false);
        }
      }
    );
  }
  console.log("======/api/plugins configs======", cfgs);
  cfgs.forEach(async (cfg: any) => {
    const { api: pluginPath, componentPath } = cfg;
    if (!pluginPath) return;
    const {
      default: { router: pluginRouter },
    } = await import(componentPath);
    pluginsRouter.use(`/${pluginPath}`, pluginRouter);
  });

  router.use("/milvus", connectRouter);
  router.use("/collections", collectionsRouter);
  router.use("/partitions", partitionsRouter);
  router.use("/schema", schemaRouter);
  router.use("/crons", cronsRouter);

  router.get("/healthy", (req, res, next) => {
    res.json({ status: 200 });
    next();
  });

  app.use("/api/v1", router);
  app.use("/api/plugins", pluginsRouter);

  // Return client build files
  app.use(express.static("build"));

  const data = surveSwaggerSpecification();
  app.use("/api/v1/swagger", swaggerUi.serve, swaggerUi.setup(data));

  // handle every other route with index.html, which will contain
  // a script tag to your application's JavaScript file(s).
  app.get("*", (request, response) => {
    response.sendFile(path.join(__dirname, "../build/index.html"));
  });

  // ErrorInterceptor
  app.use(ErrorMiddleware);
  // start server
  server.listen(PORT, () => {
    console.log(chalk.green.bold(`Insight Server started on port ${PORT} :)`));
  });
});<|MERGE_RESOLUTION|>--- conflicted
+++ resolved
@@ -10,19 +10,12 @@
 import { router as cronsRouter } from "./crons";
 import { pubSub } from "./events";
 import {
-<<<<<<< HEAD
   TransformResMiddlerware,
   LoggingMiddleware,
   ErrorMiddleware,
 } from "./middlewares";
-import { getDirectories, generateCfgs } from "./utils";
-=======
-  TransformResInterceptor,
-  LoggingInterceptor,
-  ErrorInterceptor,
-} from "./interceptors";
+
 import { getDirectories, getDirectoriesSync, generateCfgs } from "./utils";
->>>>>>> 1d6312fa
 import * as path from "path";
 import chalk from "chalk";
 import { surveSwaggerSpecification } from "./swagger";
