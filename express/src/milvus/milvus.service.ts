import { MilvusClient } from '@zilliz/milvus2-sdk-node';
import {
  FlushReq,
  GetMetricsResponse,
} from '@zilliz/milvus2-sdk-node/dist/milvus/types';

export class MilvusService {
  private milvusAddress: string;
  private milvusClient: MilvusClient;
  private milvusClients: { [x: string]: MilvusClient };

  constructor() {
    this.milvusAddress = '';
<<<<<<< HEAD
    this.milvusClients = {};
=======
>>>>>>> bb503811
  }

  get milvusAddressGetter() {
    return this.milvusAddress;
  }

  get milvusClientGetter() {
    return this.milvusClient;
  }

  get collectionManager() {
    this.checkMilvus();
    return this.milvusClient.collectionManager;
  }

  get partitionManager() {
    this.checkMilvus();
    return this.milvusClient.partitionManager;
  }

  get indexManager() {
    this.checkMilvus();
    return this.milvusClient.indexManager;
  }

  get dataManager() {
    this.checkMilvus();
    return this.milvusClient.dataManager;
  }

  private checkMilvus() {
    if (!this.milvusClient) {
      throw new Error('Please connect milvus first');
    }
  }

  async connectMilvus(address: string) {
    // grpc only need address without http
    const milvusAddress = address.replace(/(http|https):\/\//, '');
    try {
      this.milvusClient = new MilvusClient(milvusAddress);
      await this.milvusClient.collectionManager.hasCollection({
        collection_name: 'not_exist',
      });
      this.milvusAddress = address;
      this.milvusClients = {
        address: this.milvusClient,
      };
      return { address: this.milvusAddress };
    } catch (error) {
      throw new Error('Connect milvus failed, check your milvus address.');
    }
  }

  async logout(address: string) {
    if (this.milvusClients[address]) {
      delete this.milvusClients[address];
    }
    if (this.milvusAddress === address) {
      this.milvusAddress = '';
    }

    return { logout: true };
  }

  async checkConnect(address: string) {
    if (address !== this.milvusAddress) {
      return { connected: false };
    }
    const res = await this.connectMilvus(address);
    return {
      connected: res.address ? true : false,
    };
  }

  async flush(data: FlushReq) {
    const res = await this.milvusClient.dataManager.flush(data);
    return res;
  }

  async getMetrics(): Promise<GetMetricsResponse> {
    const res = await this.milvusClient.dataManager.getMetric({
      request: { metric_type: 'system_info' },
    });
    return res;
  }
}<|MERGE_RESOLUTION|>--- conflicted
+++ resolved
@@ -11,10 +11,7 @@
 
   constructor() {
     this.milvusAddress = '';
-<<<<<<< HEAD
     this.milvusClients = {};
-=======
->>>>>>> bb503811
   }
 
   get milvusAddressGetter() {
