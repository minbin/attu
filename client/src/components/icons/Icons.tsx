--- conflicted
+++ resolved
@@ -31,12 +31,9 @@
 import { ReactComponent as LoadIcon } from '../../assets/icons/load.svg';
 import { ReactComponent as KeyIcon } from '../../assets/icons/key.svg';
 import { ReactComponent as UploadIcon } from '../../assets/icons/upload.svg';
-<<<<<<< HEAD
 import { ReactComponent as VectorSearchIcon } from '../../assets/icons/nav-search.svg';
 import { ReactComponent as SearchEmptyIcon } from '../../assets/icons/search.svg';
-=======
 import { ReactComponent as CopyIcon } from '../../assets/icons/copy.svg';
->>>>>>> 4327cbf0
 
 const icons: { [x in IconsType]: (props?: any) => React.ReactElement } = {
   search: (props = {}) => <SearchIcon {...props} />,
@@ -91,13 +88,11 @@
   upload: (props = {}) => (
     <SvgIcon viewBox="0 0 16 16" component={UploadIcon} {...props} />
   ),
-<<<<<<< HEAD
   vectorSearch: (props = {}) => (
     <SvgIcon viewBox="0 0 48 48" component={SearchEmptyIcon} {...props} />
-=======
+  ),
   copyExpression: (props = {}) => (
     <SvgIcon viewBox="0 0 16 16" component={CopyIcon} {...props} />
->>>>>>> 4327cbf0
   ),
 };
 
