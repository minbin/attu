--- conflicted
+++ resolved
@@ -1,11 +1,8 @@
 const successTrans = {
   connect: 'Connet milvus success',
   create: `{{name}} has been created`,
-<<<<<<< HEAD
   load: `{{name}} has been loaded`,
-=======
   delete: `{{name}} has been deleted`,
->>>>>>> 63516d47
 };
 
 export default successTrans;