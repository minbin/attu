--- conflicted
+++ resolved
@@ -1,10 +1,6 @@
 const successTrans = {
   connect: 'Connet milvus success',
-<<<<<<< HEAD
-  createCollection: 'Create collection success',
-=======
   create: `{{name}} has been created`,
->>>>>>> 36add9af
 };
 
 export default successTrans;