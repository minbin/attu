--- conflicted
+++ resolved
@@ -84,21 +84,12 @@
     });
 
     const { index_type, metric_type } = indexSetting;
-
-    const extraParams: ParamPair[] = [
-      {
-        key: 'index_type',
-        value: index_type,
-      },
-      {
-        key: 'metric_type',
-        value: metric_type,
-      },
-      {
-        key: 'params',
-        value: JSON.stringify(params),
-      },
-    ];
+  
+    const extraParams: IndexExtraParam = {
+      index_type,
+      metric_type,
+      params: JSON.stringify(params),
+    };
 
     return extraParams;
   }, [indexCreateParams, indexSetting]);
@@ -177,18 +168,8 @@
   };
 
   const handleCreateIndex = () => {
-<<<<<<< HEAD
-    const { index_type, metric_type } = indexSetting;
-
-    const params: IndexExtraParam = {
-      index_type,
-      metric_type,
-      params: JSON.stringify(indexParams),
-    };
-=======
     handleCreate(extraParams);
   };
->>>>>>> 62e76c6e
 
   const handleShowCode = (event: React.ChangeEvent<{ checked: boolean }>) => {
     const isChecked = event.target.checked;
