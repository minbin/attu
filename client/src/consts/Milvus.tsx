export enum METRIC_TYPES_VALUES {
  L2 = 'L2',
  IP = 'IP',
  HAMMING = 'Hamming',
  JACCARD = 'Jaccard',
  TANIMOTO = 'Tanimoto',
  SUBSTRUCTURE = 'Substructure',
  SUPERSTRUCTURE = 'Superstructure',
}

export const METRIC_TYPES = [
  {
    value: METRIC_TYPES_VALUES.L2,
    label: 'L2',
  },
  {
    value: METRIC_TYPES_VALUES.IP,
    label: 'IP',
  },
  {
    value: METRIC_TYPES_VALUES.SUBSTRUCTURE,
    label: 'Substructure',
  },
  {
    value: METRIC_TYPES_VALUES.SUPERSTRUCTURE,
    label: 'Superstructure',
  },
  {
    value: METRIC_TYPES_VALUES.HAMMING,
    label: 'Hamming',
  },
  {
    value: METRIC_TYPES_VALUES.JACCARD,
    label: 'Jaccard',
  },
  {
    value: METRIC_TYPES_VALUES.TANIMOTO,
    label: 'Tanimoto',
  },
];

export type MetricType =
  | 'L2'
  | 'IP'
  | 'Hamming'
  | 'Substructure'
  | 'Superstructure'
  | 'Jaccard'
  | 'Tanimoto';

export type searchKeywordsType = 'nprobe' | 'ef' | 'search_k' | 'search_length';

// index
export const INDEX_CONFIG: {
  [x: string]: {
    create: string[];
    search: searchKeywordsType[];
  };
} = {
  IVF_FLAT: {
    create: ['nlist'],
    search: ['nprobe'],
  },
  IVF_PQ: {
    create: ['nlist', 'm'],
    search: ['nprobe'],
  },
  IVF_SQ8: {
    create: ['nlist'],
    search: ['nprobe'],
  },
  IVF_SQ8_HYBRID: {
    create: ['nlist'],
    search: ['nprobe'],
  },
  FLAT: {
    create: ['nlist'],
    search: ['nprobe'],
  },
  HNSW: {
    create: ['M', 'efConstruction'],
    search: ['ef'],
  },
  ANNOY: {
    create: ['n_trees'],
    search: ['search_k'],
  },
  RNSG: {
    create: ['out_degree', 'candidate_pool_size', 'search_length', 'knng'],
    search: ['search_length'],
  },
};

export const COLLECTION_NAME_REGX = /^[0-9,a-z,A-Z$_]+$/;

export const m_OPTIONS = [
  { label: '64', value: 64 },
  { label: '32', value: 32 },
  { label: '16', value: 16 },
  { label: '8', value: 8 },
  { label: '4', value: 4 },
];

export const INDEX_OPTIONS_MAP = {
  FLOAT_POINT: Object.keys(INDEX_CONFIG).map(v => ({ label: v, value: v })),
  BINARY: [
    { label: 'FLAT', value: 'FLAT' },
    { label: 'IVF_FLAT', value: 'IVF_FLAT' },
  ],
};

<<<<<<< HEAD
export const FIELD_TYPES = {
  VECTOR_FLOAT: 'vector_float',
  VECTOR_BINARY: 'vector_binary',
  Float: 'float',
  Double: 'double',
  INT32: 'int32',
  INT64: 'int64',
};

export const PRIMARY_KEY_FIELD = 'INT64 (Primary key)';
=======
export enum EmbeddingTypeEnum {
  float = 'FLOAT_POINT',
  binary = 'BINARY',
}
>>>>>>> 0345a261
<|MERGE_RESOLUTION|>--- conflicted
+++ resolved
@@ -109,20 +109,9 @@
   ],
 };
 
-<<<<<<< HEAD
-export const FIELD_TYPES = {
-  VECTOR_FLOAT: 'vector_float',
-  VECTOR_BINARY: 'vector_binary',
-  Float: 'float',
-  Double: 'double',
-  INT32: 'int32',
-  INT64: 'int64',
-};
+export const PRIMARY_KEY_FIELD = 'INT64 (Primary key)';
 
-export const PRIMARY_KEY_FIELD = 'INT64 (Primary key)';
-=======
 export enum EmbeddingTypeEnum {
   float = 'FLOAT_POINT',
   binary = 'BINARY',
-}
->>>>>>> 0345a261
+}