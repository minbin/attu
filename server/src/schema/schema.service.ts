--- conflicted
+++ resolved
@@ -5,20 +5,11 @@
   DescribeIndexResponse,
 } from '@zilliz/milvus2-sdk-node';
 import { throwErrorFromSDK } from '../utils/Error';
-<<<<<<< HEAD
-import { indexCache } from '../app';
-=======
->>>>>>> 3f7285f8
 import { clientCache } from '../app';
 
 export class SchemaService {
   async createIndex(clientId: string, data: CreateIndexReq) {
-<<<<<<< HEAD
-    const milvusClient = clientCache.get(clientId).client;
-
-=======
     const { milvusClient, indexCache } = clientCache.get(clientId);
->>>>>>> 3f7285f8
     const res = await milvusClient.createIndex(data);
     const key = data.collection_name;
 
@@ -38,11 +29,7 @@
    * @returns - The response from the Milvus SDK's describeIndex function or the cached index description.
    */
   async describeIndex(clientId: string, data: DescribeIndexReq) {
-<<<<<<< HEAD
-    const milvusClient = clientCache.get(clientId).client;
-=======
     const { milvusClient, indexCache } = clientCache.get(clientId);
->>>>>>> 3f7285f8
 
     // Get the collection name from the request data
     const key = data.collection_name;
@@ -75,11 +62,7 @@
   }
 
   async dropIndex(clientId: string, data: DropIndexReq) {
-<<<<<<< HEAD
-    const milvusClient = clientCache.get(clientId).client;
-=======
     const { milvusClient, indexCache } = clientCache.get(clientId);
->>>>>>> 3f7285f8
 
     const res = await milvusClient.dropIndex(data);
     const key = data.collection_name;
@@ -91,10 +74,7 @@
   }
 
   async clearCache(clientId: string) {
-<<<<<<< HEAD
-=======
     const { indexCache } = clientCache.get(clientId);
->>>>>>> 3f7285f8
     return indexCache.clear();
   }
 }