import {
  CreateCollectionReq,
  DescribeCollectionReq,
  DropCollectionReq,
  GetCollectionStatisticsReq,
  InsertReq,
  LoadCollectionReq,
  ReleaseLoadCollectionReq,
  SearchReq,
  RenameCollectionReq,
  AlterAliasReq,
  CreateAliasReq,
  DropAliasReq,
  ShowCollectionsReq,
  ShowCollectionsType,
  DeleteEntitiesReq,
  GetCompactionStateReq,
  GetQuerySegmentInfoReq,
  GePersistentSegmentInfoReq,
  CompactReq,
  HasCollectionReq,
  CountReq,
  FieldSchema,
} from '@zilliz/milvus2-sdk-node';
import { Parser } from '@json2csv/plainjs';
import {
  throwErrorFromSDK,
  findKeyValue,
  genRows,
  ROW_COUNT,
  convertFieldSchemaToFieldType,
} from '../utils';
import { QueryDto, ImportSampleDto, GetReplicasDto } from './dto';
import { CollectionData } from '../types';
import { SchemaService } from '../schema/schema.service';
import { clientCache } from '../app';

export class CollectionsService {
  private schemaService: SchemaService;

  constructor() {
    this.schemaService = new SchemaService();
  }

  async getCollections(clientId: string, data?: ShowCollectionsReq) {
<<<<<<< HEAD
    const milvusClient = clientCache.get(clientId).client;
=======
        const { milvusClient } = clientCache.get(clientId);
>>>>>>> 3f7285f8
    const res = await milvusClient.showCollections(data);
    throwErrorFromSDK(res.status);
    return res;
  }

  async createCollection(clientId: string, data: CreateCollectionReq) {
<<<<<<< HEAD
    const milvusClient = clientCache.get(clientId).client;
=======
        const { milvusClient } = clientCache.get(clientId);
>>>>>>> 3f7285f8
    const res = await milvusClient.createCollection(data);
    throwErrorFromSDK(res);
    return res;
  }

  async describeCollection(clientId: string, data: DescribeCollectionReq) {
<<<<<<< HEAD
    const milvusClient = clientCache.get(clientId).client;
=======
        const { milvusClient } = clientCache.get(clientId);
>>>>>>> 3f7285f8
    const res = await milvusClient.describeCollection(data);
    throwErrorFromSDK(res.status);
    return res;
  }

  async renameCollection(clientId: string, data: RenameCollectionReq) {
<<<<<<< HEAD
    const milvusClient = clientCache.get(clientId).client;
=======
        const { milvusClient } = clientCache.get(clientId);
>>>>>>> 3f7285f8
    const res = await milvusClient.renameCollection(data);
    throwErrorFromSDK(res);
    return res;
  }

  async dropCollection(clientId: string, data: DropCollectionReq) {
<<<<<<< HEAD
    const milvusClient = clientCache.get(clientId).client;
=======
        const { milvusClient } = clientCache.get(clientId);
>>>>>>> 3f7285f8
    const res = await milvusClient.dropCollection(data);
    throwErrorFromSDK(res);
    return res;
  }

  async loadCollection(clientId: string, data: LoadCollectionReq) {
<<<<<<< HEAD
    const milvusClient = clientCache.get(clientId).client;
=======
        const { milvusClient } = clientCache.get(clientId);
>>>>>>> 3f7285f8
    const res = await milvusClient.loadCollection(data);
    throwErrorFromSDK(res);
    return res;
  }

  async releaseCollection(clientId: string, data: ReleaseLoadCollectionReq) {
<<<<<<< HEAD
    const milvusClient = clientCache.get(clientId).client;
=======
        const { milvusClient } = clientCache.get(clientId);
>>>>>>> 3f7285f8
    const res = await milvusClient.releaseCollection(data);
    throwErrorFromSDK(res);
    return res;
  }

  async getCollectionStatistics(
    clientId: string,
    data: GetCollectionStatisticsReq
  ) {
<<<<<<< HEAD
    const milvusClient = clientCache.get(clientId).client;
=======
        const { milvusClient } = clientCache.get(clientId);
>>>>>>> 3f7285f8
    const res = await milvusClient.getCollectionStatistics(data);
    throwErrorFromSDK(res.status);
    return res;
  }

  async count(clientId: string, data: CountReq) {
<<<<<<< HEAD
    const milvusClient = clientCache.get(clientId).client;
=======
        const { milvusClient } = clientCache.get(clientId);
>>>>>>> 3f7285f8
    let count = 0;
    try {
      const countRes = await milvusClient.count(data);
      count = countRes.data;
    } catch (error) {
      const collectionStatisticsRes = await this.getCollectionStatistics(
        clientId,
        data
      );
      count = collectionStatisticsRes.data.row_count;
    }
    return count;
  }

  async insert(clientId: string, data: InsertReq) {
<<<<<<< HEAD
    const milvusClient = clientCache.get(clientId).client;
=======
        const { milvusClient } = clientCache.get(clientId);
>>>>>>> 3f7285f8
    const res = await milvusClient.insert(data);
    throwErrorFromSDK(res.status);
    return res;
  }

  async deleteEntities(clientId: string, data: DeleteEntitiesReq) {
<<<<<<< HEAD
    const milvusClient = clientCache.get(clientId).client;
=======
        const { milvusClient } = clientCache.get(clientId);
>>>>>>> 3f7285f8
    const res = await milvusClient.deleteEntities(data);
    throwErrorFromSDK(res.status);
    return res;
  }

  async vectorSearch(clientId: string, data: SearchReq) {
<<<<<<< HEAD
    const milvusClient = clientCache.get(clientId).client;
=======
        const { milvusClient } = clientCache.get(clientId);
>>>>>>> 3f7285f8
    const now = Date.now();
    const res = await milvusClient.search(data);
    const after = Date.now();

    throwErrorFromSDK(res.status);
    Object.assign(res, { latency: after - now });
    return res;
  }

  async createAlias(clientId: string, data: CreateAliasReq) {
<<<<<<< HEAD
    const milvusClient = clientCache.get(clientId).client;
=======
        const { milvusClient } = clientCache.get(clientId);
>>>>>>> 3f7285f8
    const res = await milvusClient.createAlias(data);
    throwErrorFromSDK(res);
    return res;
  }

  async alterAlias(clientId: string, data: AlterAliasReq) {
<<<<<<< HEAD
    const milvusClient = clientCache.get(clientId).client;
=======
        const { milvusClient } = clientCache.get(clientId);
>>>>>>> 3f7285f8
    const res = await milvusClient.alterAlias(data);
    throwErrorFromSDK(res);
    return res;
  }

  async dropAlias(clientId: string, data: DropAliasReq) {
<<<<<<< HEAD
    const milvusClient = clientCache.get(clientId).client;
=======
        const { milvusClient } = clientCache.get(clientId);
>>>>>>> 3f7285f8
    const res = await milvusClient.dropAlias(data);
    throwErrorFromSDK(res);
    return res;
  }

  async getReplicas(clientId: string, data: GetReplicasDto) {
<<<<<<< HEAD
    const milvusClient = clientCache.get(clientId).client;
=======
        const { milvusClient } = clientCache.get(clientId);
>>>>>>> 3f7285f8
    const res = await milvusClient.getReplicas(data);
    return res;
  }

  async query(
    clientId: string,
    data: {
      collection_name: string;
    } & QueryDto
  ) {
<<<<<<< HEAD
    const milvusClient = clientCache.get(clientId).client;
=======
        const { milvusClient } = clientCache.get(clientId);
>>>>>>> 3f7285f8
    const now = Date.now();
    const res = await milvusClient.query(data);

    const after = Date.now();

    throwErrorFromSDK(res.status);
    Object.assign(res, { latency: after - now });
    return res;
  }

  /**
   * Get all collections meta data
   * @returns {id:string, collection_name:string, schema:Field[], autoID:boolean, rowCount: string, consistency_level:string}
   */
  async getAllCollections(
    clientId: string,
    collections?: {
      data: { name: string }[];
    }
  ): Promise<CollectionData[]> {
    const data: CollectionData[] = [];
    const res = collections || (await this.getCollections(clientId));
    const loadedCollections = await this.getCollections(clientId, {
      type: ShowCollectionsType.Loaded,
    });
    if (res.data.length > 0) {
      for (const item of res.data) {
        const { name } = item;

        // get collection schema and properties
        const collectionInfo = await this.describeCollection(clientId, {
          collection_name: name,
        });

        // get collection statistic data
        const collectionStatisticsRes = await this.getCollectionStatistics(
          clientId,
          {
            collection_name: name,
          }
        );

        // get index info for collections
        const indexRes = await this.schemaService.describeIndex(clientId, {
          collection_name: item.name,
        });

        // extract autoID
        const autoID = collectionInfo.schema.fields.find(
          v => v.is_primary_key === true
        )?.autoID;

        // if it is loaded
        const loadCollection = loadedCollections.data.find(
          v => v.name === name
        );

        // loading info
        const loadedPercentage = !loadCollection
          ? '-1'
          : loadCollection.loadedPercentage;

        // get replica info
        let replicas;
        try {
          replicas = loadCollection
            ? await this.getReplicas(clientId, {
                collectionID: collectionInfo.collectionID,
              })
            : replicas;
        } catch (e) {
          console.log('ignore getReplica');
        }

        data.push({
          aliases: collectionInfo.aliases,
          collection_name: name,
          schema: collectionInfo.schema,
          description: collectionInfo.schema.description,
          autoID,
          rowCount: collectionStatisticsRes.data.row_count,
          id: collectionInfo.collectionID,
          loadedPercentage,
          createdTime: parseInt(collectionInfo.created_utc_timestamp, 10),
          index_descriptions: indexRes.index_descriptions,
          consistency_level: collectionInfo.consistency_level,
          replicas: replicas && replicas.replicas,
        });
      }
    }
    // add default sort - Descending order
    data.sort((a, b) => b.createdTime - a.createdTime);
    return data;
  }

  async getLoadedCollections(clientId: string) {
    const data = [];
    const res = await this.getCollections(clientId, {
      type: ShowCollectionsType.Loaded,
    });
    if (res.data.length > 0) {
      for (const item of res.data) {
        const { id, name } = item;

        const count = this.count(clientId, { collection_name: name });
        data.push({
          id,
          collection_name: name,
          rowCount: count,
          ...item,
        });
      }
    }
    return data;
  }

  /**
   * Get collections statistics data
   * @returns {collectionCount:number, totalData:number}
   */
  async getStatistics(clientId: string) {
    const data = {
      collectionCount: 0,
      totalData: 0,
    };
    const res = await this.getCollections(clientId);
    data.collectionCount = res.data.length;
    if (res.data.length > 0) {
      for (const item of res.data) {
        const collectionStatistics = await this.getCollectionStatistics(
          clientId,
          {
            collection_name: item.name,
          }
        );
        const rowCount = findKeyValue(collectionStatistics.stats, ROW_COUNT);
        data.totalData += isNaN(Number(rowCount)) ? 0 : Number(rowCount);
      }
    }
    return data;
  }

  /**
   * Get all collection index status
   * @returns {collection_name:string, index_descriptions: index_descriptions}[]
   */
  async getCollectionsIndexStatus(clientId: string) {
    const data = [];
    const res = await this.getCollections(clientId);
    if (res.data.length > 0) {
      for (const item of res.data) {
        const indexRes = await this.schemaService.describeIndex(clientId, {
          collection_name: item.name,
        });
        data.push({
          collection_name: item.name,
          index_descriptions: indexRes,
        });
      }
    }
    return data;
  }

  /**
   * Load sample data into collection
   */
  async importSample(
    clientId: string,
    { collection_name, size, download, format }: ImportSampleDto
  ) {
    const collectionInfo = await this.describeCollection(clientId, {
      collection_name,
    });
    const fields_data = genRows(
      collectionInfo.schema.fields,
      parseInt(size, 10),
      collectionInfo.schema.enable_dynamic_field
    );

    if (download) {
      const parser = new Parser({});
      const sampleFile =
        format === 'csv'
          ? parser.parse(fields_data)
          : JSON.stringify(fields_data);
      // If download is true, return the generated data directly
      return { sampleFile };
    } else {
      // Otherwise, insert the data into the collection
      return await this.insert(clientId, { collection_name, fields_data });
    }
  }

  async getCompactionState(clientId: string, data: GetCompactionStateReq) {
<<<<<<< HEAD
    const milvusClient = clientCache.get(clientId).client;
=======
        const { milvusClient } = clientCache.get(clientId);
>>>>>>> 3f7285f8
    const res = await milvusClient.getCompactionState(data);
    throwErrorFromSDK(res.status);
    return res;
  }

  async getQuerySegmentInfo(clientId: string, data: GetQuerySegmentInfoReq) {
<<<<<<< HEAD
    const milvusClient = clientCache.get(clientId).client;
=======
        const { milvusClient } = clientCache.get(clientId);
>>>>>>> 3f7285f8
    const res = await milvusClient.getQuerySegmentInfo(data);
    throwErrorFromSDK(res.status);
    return res;
  }

  async getPersistentSegmentInfo(
    clientId: string,
    data: GePersistentSegmentInfoReq
  ) {
<<<<<<< HEAD
    const milvusClient = clientCache.get(clientId).client;
=======
        const { milvusClient } = clientCache.get(clientId);
>>>>>>> 3f7285f8
    const res = await milvusClient.getPersistentSegmentInfo(data);
    throwErrorFromSDK(res.status);
    return res;
  }

  async compact(clientId: string, data: CompactReq) {
<<<<<<< HEAD
    const milvusClient = clientCache.get(clientId).client;
=======
        const { milvusClient } = clientCache.get(clientId);
>>>>>>> 3f7285f8
    const res = await milvusClient.compact(data);
    throwErrorFromSDK(res.status);
    return res;
  }

  async hasCollection(clientId: string, data: HasCollectionReq) {
<<<<<<< HEAD
    const milvusClient = clientCache.get(clientId).client;
=======
        const { milvusClient } = clientCache.get(clientId);
>>>>>>> 3f7285f8
    const res = await milvusClient.hasCollection(data);
    throwErrorFromSDK(res.status);
    return res;
  }

  async duplicateCollection(clientId: string, data: RenameCollectionReq) {
    const collection: any = await this.describeCollection(clientId, {
      collection_name: data.collection_name,
    });

    const createCollectionParams: CreateCollectionReq = {
      collection_name: data.new_collection_name,
      fields: collection.schema.fields.map(convertFieldSchemaToFieldType),
      consistency_level: collection.consistency_level,
      enable_dynamic_field: !!collection.enable_dynamic_field,
    };

    if (
      collection.schema.fields.some((f: FieldSchema) => f.is_partition_key) &&
      collection.num_partitions
    ) {
      createCollectionParams.num_partitions = Number(collection.num_partitions);
    }

    return await this.createCollection(clientId, createCollectionParams);
  }

  async emptyCollection(clientId: string, data: HasCollectionReq) {
<<<<<<< HEAD
    const milvusClient = clientCache.get(clientId).client;
=======
        const { milvusClient } = clientCache.get(clientId);
>>>>>>> 3f7285f8
    const pkField = await milvusClient.getPkFieldName(data);
    const pkType = await milvusClient.getPkFieldType(data);

    const res = await milvusClient.deleteEntities({
      collection_name: data.collection_name,
      filter: pkType === 'Int64' ? `${pkField} >= 0` : `${pkField} != ''`,
    });

    return res;
  }
}<|MERGE_RESOLUTION|>--- conflicted
+++ resolved
@@ -43,77 +43,49 @@
   }
 
   async getCollections(clientId: string, data?: ShowCollectionsReq) {
-<<<<<<< HEAD
-    const milvusClient = clientCache.get(clientId).client;
-=======
-        const { milvusClient } = clientCache.get(clientId);
->>>>>>> 3f7285f8
+    const { milvusClient } = clientCache.get(clientId);
     const res = await milvusClient.showCollections(data);
     throwErrorFromSDK(res.status);
     return res;
   }
 
   async createCollection(clientId: string, data: CreateCollectionReq) {
-<<<<<<< HEAD
-    const milvusClient = clientCache.get(clientId).client;
-=======
-        const { milvusClient } = clientCache.get(clientId);
->>>>>>> 3f7285f8
+    const { milvusClient } = clientCache.get(clientId);
     const res = await milvusClient.createCollection(data);
     throwErrorFromSDK(res);
     return res;
   }
 
   async describeCollection(clientId: string, data: DescribeCollectionReq) {
-<<<<<<< HEAD
-    const milvusClient = clientCache.get(clientId).client;
-=======
-        const { milvusClient } = clientCache.get(clientId);
->>>>>>> 3f7285f8
+    const { milvusClient } = clientCache.get(clientId);
     const res = await milvusClient.describeCollection(data);
     throwErrorFromSDK(res.status);
     return res;
   }
 
   async renameCollection(clientId: string, data: RenameCollectionReq) {
-<<<<<<< HEAD
-    const milvusClient = clientCache.get(clientId).client;
-=======
-        const { milvusClient } = clientCache.get(clientId);
->>>>>>> 3f7285f8
+    const { milvusClient } = clientCache.get(clientId);
     const res = await milvusClient.renameCollection(data);
     throwErrorFromSDK(res);
     return res;
   }
 
   async dropCollection(clientId: string, data: DropCollectionReq) {
-<<<<<<< HEAD
-    const milvusClient = clientCache.get(clientId).client;
-=======
-        const { milvusClient } = clientCache.get(clientId);
->>>>>>> 3f7285f8
+    const { milvusClient } = clientCache.get(clientId);
     const res = await milvusClient.dropCollection(data);
     throwErrorFromSDK(res);
     return res;
   }
 
   async loadCollection(clientId: string, data: LoadCollectionReq) {
-<<<<<<< HEAD
-    const milvusClient = clientCache.get(clientId).client;
-=======
-        const { milvusClient } = clientCache.get(clientId);
->>>>>>> 3f7285f8
+    const { milvusClient } = clientCache.get(clientId);
     const res = await milvusClient.loadCollection(data);
     throwErrorFromSDK(res);
     return res;
   }
 
   async releaseCollection(clientId: string, data: ReleaseLoadCollectionReq) {
-<<<<<<< HEAD
-    const milvusClient = clientCache.get(clientId).client;
-=======
-        const { milvusClient } = clientCache.get(clientId);
->>>>>>> 3f7285f8
+    const { milvusClient } = clientCache.get(clientId);
     const res = await milvusClient.releaseCollection(data);
     throwErrorFromSDK(res);
     return res;
@@ -123,22 +95,14 @@
     clientId: string,
     data: GetCollectionStatisticsReq
   ) {
-<<<<<<< HEAD
-    const milvusClient = clientCache.get(clientId).client;
-=======
-        const { milvusClient } = clientCache.get(clientId);
->>>>>>> 3f7285f8
+    const { milvusClient } = clientCache.get(clientId);
     const res = await milvusClient.getCollectionStatistics(data);
     throwErrorFromSDK(res.status);
     return res;
   }
 
   async count(clientId: string, data: CountReq) {
-<<<<<<< HEAD
-    const milvusClient = clientCache.get(clientId).client;
-=======
-        const { milvusClient } = clientCache.get(clientId);
->>>>>>> 3f7285f8
+    const { milvusClient } = clientCache.get(clientId);
     let count = 0;
     try {
       const countRes = await milvusClient.count(data);
@@ -154,33 +118,21 @@
   }
 
   async insert(clientId: string, data: InsertReq) {
-<<<<<<< HEAD
-    const milvusClient = clientCache.get(clientId).client;
-=======
-        const { milvusClient } = clientCache.get(clientId);
->>>>>>> 3f7285f8
+    const { milvusClient } = clientCache.get(clientId);
     const res = await milvusClient.insert(data);
     throwErrorFromSDK(res.status);
     return res;
   }
 
   async deleteEntities(clientId: string, data: DeleteEntitiesReq) {
-<<<<<<< HEAD
-    const milvusClient = clientCache.get(clientId).client;
-=======
-        const { milvusClient } = clientCache.get(clientId);
->>>>>>> 3f7285f8
+    const { milvusClient } = clientCache.get(clientId);
     const res = await milvusClient.deleteEntities(data);
     throwErrorFromSDK(res.status);
     return res;
   }
 
   async vectorSearch(clientId: string, data: SearchReq) {
-<<<<<<< HEAD
-    const milvusClient = clientCache.get(clientId).client;
-=======
-        const { milvusClient } = clientCache.get(clientId);
->>>>>>> 3f7285f8
+    const { milvusClient } = clientCache.get(clientId);
     const now = Date.now();
     const res = await milvusClient.search(data);
     const after = Date.now();
@@ -191,44 +143,28 @@
   }
 
   async createAlias(clientId: string, data: CreateAliasReq) {
-<<<<<<< HEAD
-    const milvusClient = clientCache.get(clientId).client;
-=======
-        const { milvusClient } = clientCache.get(clientId);
->>>>>>> 3f7285f8
+    const { milvusClient } = clientCache.get(clientId);
     const res = await milvusClient.createAlias(data);
     throwErrorFromSDK(res);
     return res;
   }
 
   async alterAlias(clientId: string, data: AlterAliasReq) {
-<<<<<<< HEAD
-    const milvusClient = clientCache.get(clientId).client;
-=======
-        const { milvusClient } = clientCache.get(clientId);
->>>>>>> 3f7285f8
+    const { milvusClient } = clientCache.get(clientId);
     const res = await milvusClient.alterAlias(data);
     throwErrorFromSDK(res);
     return res;
   }
 
   async dropAlias(clientId: string, data: DropAliasReq) {
-<<<<<<< HEAD
-    const milvusClient = clientCache.get(clientId).client;
-=======
-        const { milvusClient } = clientCache.get(clientId);
->>>>>>> 3f7285f8
+    const { milvusClient } = clientCache.get(clientId);
     const res = await milvusClient.dropAlias(data);
     throwErrorFromSDK(res);
     return res;
   }
 
   async getReplicas(clientId: string, data: GetReplicasDto) {
-<<<<<<< HEAD
-    const milvusClient = clientCache.get(clientId).client;
-=======
-        const { milvusClient } = clientCache.get(clientId);
->>>>>>> 3f7285f8
+    const { milvusClient } = clientCache.get(clientId);
     const res = await milvusClient.getReplicas(data);
     return res;
   }
@@ -239,11 +175,7 @@
       collection_name: string;
     } & QueryDto
   ) {
-<<<<<<< HEAD
-    const milvusClient = clientCache.get(clientId).client;
-=======
-        const { milvusClient } = clientCache.get(clientId);
->>>>>>> 3f7285f8
+    const { milvusClient } = clientCache.get(clientId);
     const now = Date.now();
     const res = await milvusClient.query(data);
 
@@ -438,22 +370,14 @@
   }
 
   async getCompactionState(clientId: string, data: GetCompactionStateReq) {
-<<<<<<< HEAD
-    const milvusClient = clientCache.get(clientId).client;
-=======
-        const { milvusClient } = clientCache.get(clientId);
->>>>>>> 3f7285f8
+    const { milvusClient } = clientCache.get(clientId);
     const res = await milvusClient.getCompactionState(data);
     throwErrorFromSDK(res.status);
     return res;
   }
 
   async getQuerySegmentInfo(clientId: string, data: GetQuerySegmentInfoReq) {
-<<<<<<< HEAD
-    const milvusClient = clientCache.get(clientId).client;
-=======
-        const { milvusClient } = clientCache.get(clientId);
->>>>>>> 3f7285f8
+    const { milvusClient } = clientCache.get(clientId);
     const res = await milvusClient.getQuerySegmentInfo(data);
     throwErrorFromSDK(res.status);
     return res;
@@ -463,33 +387,21 @@
     clientId: string,
     data: GePersistentSegmentInfoReq
   ) {
-<<<<<<< HEAD
-    const milvusClient = clientCache.get(clientId).client;
-=======
-        const { milvusClient } = clientCache.get(clientId);
->>>>>>> 3f7285f8
+    const { milvusClient } = clientCache.get(clientId);
     const res = await milvusClient.getPersistentSegmentInfo(data);
     throwErrorFromSDK(res.status);
     return res;
   }
 
   async compact(clientId: string, data: CompactReq) {
-<<<<<<< HEAD
-    const milvusClient = clientCache.get(clientId).client;
-=======
-        const { milvusClient } = clientCache.get(clientId);
->>>>>>> 3f7285f8
+    const { milvusClient } = clientCache.get(clientId);
     const res = await milvusClient.compact(data);
     throwErrorFromSDK(res.status);
     return res;
   }
 
   async hasCollection(clientId: string, data: HasCollectionReq) {
-<<<<<<< HEAD
-    const milvusClient = clientCache.get(clientId).client;
-=======
-        const { milvusClient } = clientCache.get(clientId);
->>>>>>> 3f7285f8
+    const { milvusClient } = clientCache.get(clientId);
     const res = await milvusClient.hasCollection(data);
     throwErrorFromSDK(res.status);
     return res;
@@ -518,11 +430,7 @@
   }
 
   async emptyCollection(clientId: string, data: HasCollectionReq) {
-<<<<<<< HEAD
-    const milvusClient = clientCache.get(clientId).client;
-=======
-        const { milvusClient } = clientCache.get(clientId);
->>>>>>> 3f7285f8
+    const { milvusClient } = clientCache.get(clientId);
     const pkField = await milvusClient.getPkFieldName(data);
     const pkType = await milvusClient.getPkFieldType(data);
 
