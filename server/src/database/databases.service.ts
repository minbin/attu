--- conflicted
+++ resolved
@@ -9,11 +9,7 @@
 
 export class DatabasesService {
   async createDatabase(clientId: string, data: CreateDatabaseRequest) {
-<<<<<<< HEAD
-    const milvusClient = clientCache.get(clientId).client;
-=======
         const { milvusClient } = clientCache.get(clientId);
->>>>>>> 3f7285f8
 
     const res = await milvusClient.createDatabase(data);
     throwErrorFromSDK(res);
@@ -21,11 +17,7 @@
   }
 
   async listDatabase(clientId: string, data?: ListDatabasesRequest) {
-<<<<<<< HEAD
-    const milvusClient = clientCache.get(clientId).client;
-=======
         const { milvusClient } = clientCache.get(clientId);
->>>>>>> 3f7285f8
 
     const res = await milvusClient.listDatabases(data);
     throwErrorFromSDK(res.status);
@@ -33,11 +25,7 @@
   }
 
   async dropDatabase(clientId: string, data: DropDatabasesRequest) {
-<<<<<<< HEAD
-    const milvusClient = clientCache.get(clientId).client;
-=======
         const { milvusClient } = clientCache.get(clientId);
->>>>>>> 3f7285f8
 
     const res = await milvusClient.dropDatabase(data);
     throwErrorFromSDK(res);
@@ -45,11 +33,7 @@
   }
 
   async use(clientId: string, db_name: string) {
-<<<<<<< HEAD
-    const milvusClient = clientCache.get(clientId).client;
-=======
         const { milvusClient } = clientCache.get(clientId);
->>>>>>> 3f7285f8
 
     return await await milvusClient.use({ db_name });
   }
