--- conflicted
+++ resolved
@@ -31,15 +31,9 @@
 export const clientCache = new LRUCache<
   string,
   {
-<<<<<<< HEAD
-    client: MilvusClient;
-    address: string;
-    exportStream?: NodeJS.ReadWriteStream;
-=======
     milvusClient: MilvusClient;
     address: string;
     indexCache: LRUCache<string, DescribeIndexResponse>;
->>>>>>> 3f7285f8
   }
 >({
   ttl: CLIENT_TTL,
