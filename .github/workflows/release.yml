--- conflicted
+++ resolved
@@ -1,15 +1,9 @@
 name: Milvus insight prod release
 
 on:
-<<<<<<< HEAD
-  push:
-    branches:
-      - main
-=======
   release:
     types: [released]
     branches: [main]
->>>>>>> e2a0818a
 
 jobs:
   publish:
